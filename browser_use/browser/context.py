--- conflicted
+++ resolved
@@ -435,10 +435,8 @@
 
 		if isinstance(browser, PlaywrightBrowser) and len(browser.contexts) > 0:
 			context = browser.contexts[0]
-<<<<<<< HEAD
 		elif isinstance(browser, PlaywrightBrowserContext):
 			context = browser
-=======
 		else:
 			# Original code for creating new context
 			context = await browser.new_context(
@@ -458,7 +456,6 @@
 				permissions=self.config.permissions,
 				timezone_id=self.config.timezone_id,
 			)
->>>>>>> b9d27856
 
 		if self.config.trace_path:
 			await context.tracing.start(screenshots=True, snapshots=True, sources=True)
